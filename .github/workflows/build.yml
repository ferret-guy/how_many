--- conflicted
+++ resolved
@@ -26,16 +26,14 @@
       - name: Sync dependencies
         run: uv sync --group build --group test
 
-<<<<<<< HEAD
       - name: Ensure setuptools_scm for runtime
         run: uv pip install "setuptools-scm[toml]>=8"
-=======
+
       - name: Install Qt runtime libraries
         if: runner.os == 'Linux'
         run: |
           sudo apt-get update
           sudo apt-get install -y libgl1 libegl1 libxkbcommon-x11-0
->>>>>>> 9d963bfc
 
       - name: Run tests
         run: uv run pytest
